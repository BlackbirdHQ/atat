#![no_std]
#![no_main]

use atat::{
    asynch::{AtatClient, Client},
    AtatIngress, DefaultDigester, Ingress, ResponseSlot, UrcChannel,
};
use atat_examples::common;
use embassy_executor::Spawner;
use embassy_rp::{
    bind_interrupts,
    peripherals::UART0,
    uart::{self, BufferedInterruptHandler, BufferedUart, BufferedUartRx},
};
<<<<<<< HEAD
use static_cell::make_static;
=======
use static_cell::StaticCell;
>>>>>>> aeac149d
use {defmt_rtt as _, panic_probe as _};

const INGRESS_BUF_SIZE: usize = 1024;
const URC_CAPACITY: usize = 128;
const URC_SUBSCRIBERS: usize = 3;

bind_interrupts!(struct Irqs {
    UART0_IRQ => BufferedInterruptHandler<UART0>;
});

#[embassy_executor::main]
async fn main(spawner: Spawner) {
    let p = embassy_rp::init(Default::default());

    let (tx_pin, rx_pin, uart) = (p.PIN_0, p.PIN_1, p.UART0);

<<<<<<< HEAD
    let irq = interrupt::take!(UART0_IRQ);
    let tx_buf = make_static!([0u8; 16]);
    let rx_buf = make_static!([0u8; 16]);
=======
    static TX_BUF: StaticCell<[u8; 16]> = StaticCell::new();
    static RX_BUF: StaticCell<[u8; 16]> = StaticCell::new();
>>>>>>> aeac149d
    let uart = BufferedUart::new(
        uart,
        Irqs,
        tx_pin,
        rx_pin,
        TX_BUF.init([0; 16]),
        RX_BUF.init([0; 16]),
        uart::Config::default(),
    );
    let (reader, writer) = uart.split();

<<<<<<< HEAD
    static BUFFERS: Buffers<common::Urc, INGRESS_BUF_SIZE, URC_CAPACITY, URC_SUBSCRIBERS> =
        Buffers::<common::Urc, INGRESS_BUF_SIZE, URC_CAPACITY, URC_SUBSCRIBERS>::new();
    let ingress_buf = make_static!([0u8; INGRESS_BUF_SIZE]);

    let (ingress, mut client) = BUFFERS.split(
        writer,
=======
    static RES_SLOT: ResponseSlot<INGRESS_BUF_SIZE> = ResponseSlot::new();
    static URC_CHANNEL: UrcChannel<common::Urc, URC_CAPACITY, URC_SUBSCRIBERS> = UrcChannel::new();
    let ingress = Ingress::new(
>>>>>>> aeac149d
        DefaultDigester::<common::Urc>::default(),
        &RES_SLOT,
        &URC_CHANNEL,
    );
    static BUF: StaticCell<[u8; 1024]> = StaticCell::new();
    let mut client = Client::new(
        writer,
        &RES_SLOT,
        BUF.init([0; 1024]),
        atat::Config::default(),
        ingress_buf,
    );

    spawner.spawn(ingress_task(ingress, reader)).unwrap();

    let mut state: u8 = 0;
    loop {
        // These will all timeout after 1 sec, as there is no response
        match state {
            0 => {
                client.send(&common::general::GetManufacturerId).await.ok();
            }
            1 => {
                client.send(&common::general::GetModelId).await.ok();
            }
            2 => {
                client.send(&common::general::GetSoftwareVersion).await.ok();
            }
            3 => {
                client.send(&common::general::GetWifiMac).await.ok();
            }
            _ => cortex_m::asm::bkpt(),
        }

        embassy_time::Timer::after(embassy_time::Duration::from_secs(1)).await;

        state += 1;
    }
}

#[embassy_executor::task]
async fn ingress_task(
    mut ingress: Ingress<
        'static,
        DefaultDigester<common::Urc>,
        common::Urc,
        INGRESS_BUF_SIZE,
        URC_CAPACITY,
        URC_SUBSCRIBERS,
    >,
    mut reader: BufferedUartRx<'static, UART0>,
) -> ! {
    ingress.read_from(&mut reader).await
}<|MERGE_RESOLUTION|>--- conflicted
+++ resolved
@@ -12,11 +12,7 @@
     peripherals::UART0,
     uart::{self, BufferedInterruptHandler, BufferedUart, BufferedUartRx},
 };
-<<<<<<< HEAD
-use static_cell::make_static;
-=======
 use static_cell::StaticCell;
->>>>>>> aeac149d
 use {defmt_rtt as _, panic_probe as _};
 
 const INGRESS_BUF_SIZE: usize = 1024;
@@ -33,14 +29,8 @@
 
     let (tx_pin, rx_pin, uart) = (p.PIN_0, p.PIN_1, p.UART0);
 
-<<<<<<< HEAD
-    let irq = interrupt::take!(UART0_IRQ);
-    let tx_buf = make_static!([0u8; 16]);
-    let rx_buf = make_static!([0u8; 16]);
-=======
     static TX_BUF: StaticCell<[u8; 16]> = StaticCell::new();
     static RX_BUF: StaticCell<[u8; 16]> = StaticCell::new();
->>>>>>> aeac149d
     let uart = BufferedUart::new(
         uart,
         Irqs,
@@ -52,18 +42,9 @@
     );
     let (reader, writer) = uart.split();
 
-<<<<<<< HEAD
-    static BUFFERS: Buffers<common::Urc, INGRESS_BUF_SIZE, URC_CAPACITY, URC_SUBSCRIBERS> =
-        Buffers::<common::Urc, INGRESS_BUF_SIZE, URC_CAPACITY, URC_SUBSCRIBERS>::new();
-    let ingress_buf = make_static!([0u8; INGRESS_BUF_SIZE]);
-
-    let (ingress, mut client) = BUFFERS.split(
-        writer,
-=======
     static RES_SLOT: ResponseSlot<INGRESS_BUF_SIZE> = ResponseSlot::new();
     static URC_CHANNEL: UrcChannel<common::Urc, URC_CAPACITY, URC_SUBSCRIBERS> = UrcChannel::new();
     let ingress = Ingress::new(
->>>>>>> aeac149d
         DefaultDigester::<common::Urc>::default(),
         &RES_SLOT,
         &URC_CHANNEL,
