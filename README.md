# ATAT

![Test][test]
[![Code coverage][codecov-badge]][codecov]
[![Crates.io Version][crates-io-badge]][crates-io]
[![Crates.io Downloads][crates-io-download-badge]][crates-io-download]
[![chat][chat-badge]][chat]
![No Std][no-std-badge]

<div>
  <img style="vertical-align:middle; padding-bottom: 20px; padding-right: 40px;"  src="https://cdn.pixabay.com/photo/2012/04/12/12/24/star-wars-29792_960_720.png" alt="ATAT" width="250" />
</div>

`#![no_std]` crate for parsing AT commands ([Hayes command set](https://en.wikipedia.org/wiki/Hayes_command_set))

A driver support crate for AT-command based serial modules.

## AT Best practices

This crate attempts to work from these AT best practices:

> - The DTE shall flush the AT channel (i.e. check if there are data waiting to be read) before sending a new AT command
> - The DTE shall detect/process complete lines (see the S3, S4 and V0/V1 settings), so they can be processed with a function that handles responses
> - The DTE shall handle the case of unexpected spaces or line endings
> - The DTE shall handle all the URCs: it can simply ignore them (not suggested) or, better, take a proper action
> - The DTE shall know what answer is expected and shall wait until it is received (i.e. final result code only or informationtext response + final result code)
> - The final result code marks the end of an AT command and can be OK, ERROR or ABORTED: when the final result is an error, be sure to handle it before continuing with the next AT command
> - The information text response format is command specific. The DTE will need explicit handling for each one. It is suggested to consult the u-blox AT Commands Manual [1]
> - It is suggested not to strictly parse information text responses but to checkif they contain interesting keywords and/or parameters
> - The DTE shall know if the issued AT command can be aborted or not
> - Some AT commands could output the final result code after some seconds, in this case check on AT manual for the suggested estimated response time. If the timeout expires then a decision should be taken accordingly: e.g. if the command can be aborted then try to abort it, etc ...
> - It is very useful, for debugging an application, to log all the command lines sent to the DCE and what is received from it
> - Create a state machine for the AT parser (i.e. idle, waiting_response, data_mode)
> - The DTE shall wait some time (the recommended value is at least 20 ms) after the reception of an AT command final response or URC before issuing a new AT commandto give the module the opportunity to transmit the buffered URCs. Otherwise the collision of the URCs with the subsequent AT command is still possible
> - The DTE shall be aware that, when using a serial port without HW flow control, the first character is used to wake up the module from power saving

## [Documentation](https://docs.rs/atat/latest)

## Tests

> The crate is covered by tests. These tests can be run by `cargo test --tests`, and are run by the CI on every push.

## Examples

The crate has examples for usage with [embassy] for `#![no_std]` and [tokio] for `std`.

The samples can be built using `cargo +nightly run --bin embassy --features embedded --target thumbv6m-none-eabi` and `cargo +nightly run --example std-tokio --features std`.

Furthermore the crate has been used to build initial drivers for U-Blox cellular modules ([ublox-cellular-rs]) and U-Blox short-range modules ([ublox-short-range-rs])

[embassy]: https://crates.io/crates/embassy-executor
[tokio]: https://crates.io/crates/tokio
[ublox-short-range-rs]: https://github.com/BlackbirdHQ/ublox-short-range-rs
[ublox-cellular-rs]: https://github.com/BlackbirdHQ/ublox-cellular-rs

## Releasing to crates.io

This workspace uses `cargo-release` to do workspace releases to crates.io. It can be installed through cargo with `cargo install cargo-release`. The steps involved in a new release are:

1. Run `cargo release --dry-run -- major|minor|patch`, and verify the output
2. Run `cargo release -- major|minor|patch`, to release

## About

- Minimum rustc version 1.52
- Tested and built using stable toolchain

## Supported Crates

The following dependent crates provide platform-agnostic device drivers built on `embedded-hal` which also implement this crate's traits:

| Device Name            | Description                                                                                    | Crate + Docs                                                                                                                                |
| ---------------------- | ---------------------------------------------------------------------------------------------- | ------------------------------------------------------------------------------------------------------------------------------------------- |
| [ublox-short-range-rs] | Driver crate for U-Blox host-based short range devices (wifi and BT) with AT-command interface | [![crates.io][ublox-short-range-rs-crate-img]][ublox-short-range-rs] [![docs.rs][ublox-short-range-rs-docs-img]][ublox-short-range-rs-docs] |
| [ublox-cellular-rs]    | Driver crate for U-Blox host-based cellular devices with AT-command interface                  | [![crates.io][ublox-cellular-rs-crate-img]][ublox-cellular-rs-crates] [![docs.rs][ublox-cellular-rs-docs-img]][ublox-cellular-rs-docs]      |
| [esp-at-nal]           | ESP-AT network layer driver for no_std                                                         | [![crates.io][esp-at-nal-crate-img]][esp-at-nal-crate] [![docs.rs][esp-at-nal-docs-img]][esp-at-nal-docs]                                   |

[ublox-short-range-rs]: https://github.com/BlackbirdHQ/ublox-short-range-rs
[ublox-short-range-rs-crate-img]: https://img.shields.io/crates/v/ublox-short-range-rs.svg
[ublox-short-range-rs-docs-img]: https://docs.rs/ublox-short-range-rs/badge.svg
[ublox-short-range-rs-docs]: https://docs.rs/ublox-short-range-rs/
[ublox-cellular-rs]: https://github.com/BlackbirdHQ/ublox-cellular-rs
[ublox-cellular-rs-crate-img]: https://img.shields.io/crates/v/ublox-cellular-rs.svg
[ublox-cellular-rs-crates]: https://crates.io/crates/ublox-cellular-rs
[ublox-cellular-rs-docs-img]: https://docs.rs/ublox-cellular-rs/badge.svg
[ublox-cellular-rs-docs]: https://docs.rs/ublox-cellular-rs/
[espresso]: https://github.com/dbrgn/espresso
[esp-at-nal]: https://github.com/pegasus-aero/rt-esp-at-nal
[esp-at-nal-crate-img]: https://img.shields.io/crates/v/esp-at-nal.svg
[esp-at-nal-crate]: https://crates.io/crates/esp-at-nal
[esp-at-nal-docs-img]: https://docs.rs/esp-at-nal/badge.svg
[esp-at-nal-docs]: https://docs.rs/esp-at-nal/

## Features

- `derive`: Enabled by default. Re-exports `atat_derive` to allow deriving `Atat__` traits.
- `bytes`: Enabled by default. Re-exports `serde-bytes` & `heapless-bytes` to allow serializing & deserializing non-quoted byte slices correctly.
- `log`: Disabled by default. Enable log statements on various log levels to aid debugging. Powered by `log`.
- `defmt`: Disabled by default. Enable defmt log statements on various log levels to aid debugging. Powered by `defmt`.
- `custom-error-messages`: Disabled by default. Allows errors to contain custom error messages up to 64 characters, parsed by `AtDigest::custom_error`.
<<<<<<< HEAD
- `hex_str_arrays`: Disabled by default. Needs `#![feature(generic_const_exprs)]` Nightly feature. This allows for hex strings to be serialized to a fix-width byte array. 
=======
- `async`: Enable the async interfaces on both `Ingress` and `Client`.
>>>>>>> df647cba

## Chat / Getting Help

If you have questions on the development of ATAT or want to write a driver
based on it, feel free to join our matrix room at `#atat:matrix.org`!

## License

Licensed under either of

- Apache License, Version 2.0 ([LICENSE-APACHE](LICENSE-APACHE) or
  http://www.apache.org/licenses/LICENSE-2.0)
- MIT license ([LICENSE-MIT](LICENSE-MIT) or http://opensource.org/licenses/MIT)

at your option.

### Contribution

Unless you explicitly state otherwise, any contribution intentionally submitted
for inclusion in the work by you, as defined in the Apache-2.0 license, shall be
dual licensed as above, without any additional terms or conditions.

<!-- Badges -->

[test]: https://github.com/BlackbirdHQ/atat/workflows/Test/badge.svg
[crates-io]: https://crates.io/crates/atat
[chat]: https://matrix.to/#/!ocRyOwQJhEWrphujkM:matrix.org?via=chat.berline.rs&via=matrix.org
[chat-badge]: https://img.shields.io/badge/chat-atat%3Amatrix.org-brightgreen
[crates-io-badge]: https://img.shields.io/crates/v/atat.svg?maxAge=3600
[crates-io-download]: https://crates.io/crates/atat
[crates-io-download-badge]: https://img.shields.io/crates/d/atat.svg?maxAge=3600
[no-std-badge]: https://img.shields.io/badge/no__std-yes-blue
[codecov-badge]: https://codecov.io/gh/BlackbirdHQ/atat/branch/master/graph/badge.svg
[codecov]: https://codecov.io/gh/BlackbirdHQ/atat<|MERGE_RESOLUTION|>--- conflicted
+++ resolved
@@ -98,11 +98,8 @@
 - `log`: Disabled by default. Enable log statements on various log levels to aid debugging. Powered by `log`.
 - `defmt`: Disabled by default. Enable defmt log statements on various log levels to aid debugging. Powered by `defmt`.
 - `custom-error-messages`: Disabled by default. Allows errors to contain custom error messages up to 64 characters, parsed by `AtDigest::custom_error`.
-<<<<<<< HEAD
+- `async`: Enable the async interfaces on both `Ingress` and `Client`.
 - `hex_str_arrays`: Disabled by default. Needs `#![feature(generic_const_exprs)]` Nightly feature. This allows for hex strings to be serialized to a fix-width byte array. 
-=======
-- `async`: Enable the async interfaces on both `Ingress` and `Client`.
->>>>>>> df647cba
 
 ## Chat / Getting Help
 
