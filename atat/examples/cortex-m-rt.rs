--- conflicted
+++ resolved
@@ -176,14 +176,6 @@
 }
 
 #[interrupt]
-<<<<<<< HEAD
-fn USART2() {
-    let ingress = unsafe { INGRESS.as_mut().unwrap() };
-    let rx = unsafe { RX.as_mut().unwrap() };
-    if let Ok(d) = nb::block!(rx.read()) {
-        ingress.write(&[d]);
-    }
-=======
 fn USART3() {
     cortex_m::interrupt::free(|_| {
         let ingress = unsafe { INGRESS.as_mut().unwrap() };
@@ -192,7 +184,6 @@
             ingress.write(&[d]);
         }
     });
->>>>>>> 73a9830f
 }
 
 // same panicking *behavior* as `panic-probe` but doesn't print a panic message
