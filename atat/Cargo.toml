--- conflicted
+++ resolved
@@ -18,28 +18,17 @@
 maintenance = { status = "actively-developed" }
 
 [dependencies]
-<<<<<<< HEAD
-embedded-hal = { version = "0.2.3" }
-heapless = {version = "0.5.3", features = ["serde"]}
-nb = { version = "0.1.2" }
+embedded-hal = "0.2.3"
+nb = "0.1.2"
 ufmt = "0.1.0"
-atat_derive = { path = "../atat_derive", optional = true}
-void = { version = "1.0.2", default-features = false }
-log = { version = "0.4", default-features = false}
-serde_at ={path = "../serde_at"}
+heapless = { version = "0.5.3", features = ["serde"] }
+serde_at ={ path = "../serde_at" }
 serde = {version = "1.0.104", default-features = false}
 serde_repr = "0.1.5"
-=======
-embedded-hal = "0.2.3"
-heapless = "0.5.3"
-nb = "0.1.2"
-ufmt = "0.1.0"
-# dynstack = { version = "0.3.0", default-features = false }
 atat_derive = { path = "../atat_derive", optional = true }
 # atat_derive = { version = "^0.1.6", optional = true }
 log = { version = "0.4", default-features = false }
 ticklock = "0.0.8"
->>>>>>> 168a4eff
 
 [dev-dependencies]
 cortex-m = "0.6.2"
