use crate::{
    helpers::LossyStr, urc_channel::UrcPublisher, AtatUrc, DigestResult, Digester, ResponseSlot,
    UrcChannel,
};

#[derive(Debug, PartialEq)]
#[cfg_attr(feature = "defmt", derive(defmt::Format))]
pub enum Error {
    ResponseSlotBusy,
    UrcChannelFull,
}

pub trait AtatIngress {
    /// Get the write buffer of the ingress
    ///
    /// Bytes written to the buffer must be committed by calling advance.
    fn write_buf(&mut self) -> &mut [u8];

    /// Commit a given number of written bytes to the ingress and make them visible to the digester.
    fn try_advance(&mut self, commit: usize) -> Result<(), Error>;

    /// Commit a given number of written bytes to the ingress and make them visible to the digester.
    async fn advance(&mut self, commit: usize);

    /// Write a buffer to the ingress and return how many bytes were written.
    fn try_write(&mut self, buf: &[u8]) -> Result<usize, Error> {
        let mut buf = buf;
        let mut written = 0;
        while !buf.is_empty() {
            let ingress_buf = self.write_buf();
            if ingress_buf.is_empty() {
                return Ok(written);
            }
            let len = usize::min(buf.len(), ingress_buf.len());
            ingress_buf[..len].copy_from_slice(&buf[..len]);
            self.try_advance(len)?;
            buf = &buf[len..];
            written += len;
        }
        Ok(written)
    }

    /// Write a buffer to the ingress
    async fn write(&mut self, buf: &[u8]) {
        let mut buf = buf;
        while !buf.is_empty() {
            let ingress_buf = self.write_buf();
            let len = usize::min(buf.len(), ingress_buf.len());
            ingress_buf[..len].copy_from_slice(&buf[..len]);
            self.advance(len).await;
            buf = &buf[len..];
        }
    }

    /// Read all bytes from the provided serial and ingest the read bytes into
    /// the ingress from where they will be processed
    async fn read_from(&mut self, serial: &mut impl embedded_io_async::Read) -> ! {
        use embedded_io::Error;
        loop {
            let buf = self.write_buf();
            match serial.read(buf).await {
                Ok(received) => {
                    if received > 0 {
                        self.advance(received).await;
                    }
                }
                Err(e) => {
                    error!("Got serial read error {:?}", e.kind());
                    self.clear();
                }
            }
        }
    }

    fn clear(&mut self);
}

pub struct Ingress<
    'a,
    D: Digester,
    Urc: AtatUrc,
    const INGRESS_BUF_SIZE: usize,
    const URC_CAPACITY: usize,
    const URC_SUBSCRIBERS: usize,
> {
    digester: D,
    buf: &'a mut [u8; INGRESS_BUF_SIZE],
    pos: usize,
    res_slot: &'a ResponseSlot<INGRESS_BUF_SIZE>,
    urc_publisher: UrcPublisher<'a, Urc, URC_CAPACITY, URC_SUBSCRIBERS>,
}

impl<
        'a,
        D: Digester,
        Urc: AtatUrc,
        const INGRESS_BUF_SIZE: usize,
        const URC_CAPACITY: usize,
        const URC_SUBSCRIBERS: usize,
    > Ingress<'a, D, Urc, INGRESS_BUF_SIZE, URC_CAPACITY, URC_SUBSCRIBERS>
{
    pub fn new(
        digester: D,
<<<<<<< HEAD
        res_publisher: ResponsePublisher<'a, INGRESS_BUF_SIZE>,
        urc_publisher: UrcPublisher<'a, Urc, URC_CAPACITY, URC_SUBSCRIBERS>,
        buf: &'a mut [u8; INGRESS_BUF_SIZE],
=======
        res_slot: &'a ResponseSlot<INGRESS_BUF_SIZE>,
        urc_channel: &'a UrcChannel<Urc, URC_CAPACITY, URC_SUBSCRIBERS>,
>>>>>>> aeac149d
    ) -> Self {
        Self {
            digester,
            buf,
            pos: 0,
            res_slot,
            urc_publisher: urc_channel.0.publisher().unwrap(),
        }
    }
}

impl<
        D: Digester,
        Urc: AtatUrc,
        const INGRESS_BUF_SIZE: usize,
        const URC_CAPACITY: usize,
        const URC_SUBSCRIBERS: usize,
    > AtatIngress for Ingress<'_, D, Urc, INGRESS_BUF_SIZE, URC_CAPACITY, URC_SUBSCRIBERS>
{
    fn write_buf(&mut self) -> &mut [u8] {
        &mut self.buf[self.pos..]
    }

    fn try_advance(&mut self, commit: usize) -> Result<(), Error> {
        self.pos += commit;
        assert!(self.pos <= self.buf.len());

        while self.pos > 0 {
            let swallowed = match self.digester.digest(&self.buf[..self.pos]) {
                (DigestResult::None, swallowed) => {
                    if swallowed > 0 {
                        debug!(
                            "Received echo or space ({}/{}): {:?}",
                            swallowed,
                            self.pos,
                            LossyStr(&self.buf[..self.pos])
                        );
                    }

                    swallowed
                }
                (DigestResult::Prompt(prompt), swallowed) => {
                    debug!("Received prompt ({}/{})", swallowed, self.pos);

                    if self.res_slot.signal_prompt(prompt).is_err() {
                        error!("Received prompt but a response is already pending");
                    }

                    swallowed
                }
                (DigestResult::Urc(urc_line), swallowed) => {
                    if let Some(urc) = Urc::parse(urc_line) {
                        debug!(
                            "Received URC/{} ({}/{}): {:?}",
                            self.urc_publisher.space(),
                            swallowed,
                            self.pos,
                            LossyStr(urc_line)
                        );

                        self.urc_publisher
                            .try_publish(urc)
                            .map_err(|_| Error::UrcChannelFull)?;
                    } else {
                        error!("Parsing URC FAILED: {:?}", LossyStr(urc_line));
                    }
                    swallowed
                }
                (DigestResult::Response(resp), swallowed) => {
                    match &resp {
                        Ok(r) => {
                            if r.is_empty() {
                                debug!("Received OK ({}/{})", swallowed, self.pos,)
                            } else {
                                debug!(
                                    "Received response ({}/{}): {:?}",
                                    swallowed,
                                    self.pos,
                                    LossyStr(r)
                                );
                            }
                        }
                        Err(e) => {
                            warn!(
                                "Received error response ({}/{}): {:?}",
                                swallowed, self.pos, e
                            );
                        }
                    }

                    if self.res_slot.signal_response(resp).is_err() {
                        error!("Received response but a response is already pending");
                    }
                    swallowed
                }
            };

            if swallowed == 0 {
                break;
            }

            self.buf.copy_within(swallowed..self.pos, 0);
            self.pos -= swallowed;
        }

        Ok(())
    }

    async fn advance(&mut self, commit: usize) {
        self.pos += commit;
        assert!(self.pos <= self.buf.len());

        while self.pos > 0 {
            let swallowed = match self.digester.digest(&self.buf[..self.pos]) {
                (DigestResult::None, swallowed) => {
                    if swallowed > 0 {
                        debug!(
                            "Received echo or whitespace ({}/{}): {:?}",
                            swallowed,
                            self.pos,
                            LossyStr(&self.buf[..self.pos])
                        );
                    }

                    swallowed
                }
                (DigestResult::Prompt(prompt), swallowed) => {
                    debug!("Received prompt ({}/{})", swallowed, self.pos);

                    if self.res_slot.signal_prompt(prompt).is_err() {
                        error!("Received prompt but a response is already pending");
                    }
                    swallowed
                }
                (DigestResult::Urc(urc_line), swallowed) => {
                    if let Some(urc) = Urc::parse(urc_line) {
                        debug!(
                            "Received URC/{} ({}/{}): {:?}",
                            self.urc_publisher.space(),
                            swallowed,
                            self.pos,
                            LossyStr(urc_line)
                        );

                        if let Err(urc) = self.urc_publisher.try_publish(urc) {
                            self.urc_publisher.publish(urc).await;
                        }
                    } else {
                        error!("Parsing URC FAILED: {:?}", LossyStr(urc_line));
                    }
                    swallowed
                }
                (DigestResult::Response(resp), swallowed) => {
                    match &resp {
                        Ok(r) => {
                            if r.is_empty() {
                                debug!("Received OK ({}/{})", swallowed, self.pos,)
                            } else {
                                debug!(
                                    "Received response ({}/{}): {:?}",
                                    swallowed,
                                    self.pos,
                                    LossyStr(r)
                                );
                            }
                        }
                        Err(e) => {
                            warn!(
                                "Received error response ({}/{}): {:?}",
                                swallowed, self.pos, e
                            );
                        }
                    }

                    if self.res_slot.signal_response(resp).is_err() {
                        error!("Received response but a response is already pending");
                    }
                    swallowed
                }
            };

            if swallowed == 0 {
                break;
            }

            self.buf.copy_within(swallowed..self.pos, 0);
            self.pos -= swallowed;
        }
    }

    fn clear(&mut self) {
        self.pos = 0;
    }
}

#[cfg(test)]
mod tests {
    use crate::{
        self as atat, atat_derive::AtatUrc, response_slot::ResponseSlot, AtDigester, Response,
        UrcChannel,
    };

    use super::*;

    #[derive(AtatUrc, Clone, PartialEq, Debug)]
    enum Urc {
        #[at_urc(b"CONNECT OK")]
        ConnectOk,
        #[at_urc(b"CONNECT FAIL")]
        ConnectFail,
    }

    #[test]
    fn advance_can_processes_multiple_digest_results() {
        let res_slot = ResponseSlot::<100>::new();
        let urc_channel = UrcChannel::<Urc, 10, 1>::new();
<<<<<<< HEAD
        let mut buf = [0; 100];
        let mut ingress: Ingress<_, Urc, 100, 10, 1> = Ingress::new(
            AtDigester::<Urc>::new(),
            res_channel.publisher().unwrap(),
            urc_channel.publisher(),
            &mut buf,
        );
=======
        let mut ingress: Ingress<_, Urc, 100, 10, 1> =
            Ingress::new(AtDigester::<Urc>::new(), &res_slot, &urc_channel);
>>>>>>> aeac149d

        let mut sub = urc_channel.subscribe().unwrap();

        let buf = ingress.write_buf();
        let data = b"\r\nCONNECT OK\r\n\r\nCONNECT FAIL\r\n\r\nOK\r\n";
        buf[..data.len()].copy_from_slice(data);
        ingress.try_advance(data.len()).unwrap();

        assert_eq!(Urc::ConnectOk, sub.try_next_message_pure().unwrap());
        assert_eq!(Urc::ConnectFail, sub.try_next_message_pure().unwrap());

        let response = res_slot.try_get().unwrap();
        let response: &Response<100> = &response.borrow();
        assert_eq!(&Response::default(), response);
    }
}<|MERGE_RESOLUTION|>--- conflicted
+++ resolved
@@ -101,14 +101,11 @@
 {
     pub fn new(
         digester: D,
-<<<<<<< HEAD
         res_publisher: ResponsePublisher<'a, INGRESS_BUF_SIZE>,
         urc_publisher: UrcPublisher<'a, Urc, URC_CAPACITY, URC_SUBSCRIBERS>,
         buf: &'a mut [u8; INGRESS_BUF_SIZE],
-=======
         res_slot: &'a ResponseSlot<INGRESS_BUF_SIZE>,
         urc_channel: &'a UrcChannel<Urc, URC_CAPACITY, URC_SUBSCRIBERS>,
->>>>>>> aeac149d
     ) -> Self {
         Self {
             digester,
@@ -325,7 +322,6 @@
     fn advance_can_processes_multiple_digest_results() {
         let res_slot = ResponseSlot::<100>::new();
         let urc_channel = UrcChannel::<Urc, 10, 1>::new();
-<<<<<<< HEAD
         let mut buf = [0; 100];
         let mut ingress: Ingress<_, Urc, 100, 10, 1> = Ingress::new(
             AtDigester::<Urc>::new(),
@@ -333,10 +329,8 @@
             urc_channel.publisher(),
             &mut buf,
         );
-=======
         let mut ingress: Ingress<_, Urc, 100, 10, 1> =
             Ingress::new(AtDigester::<Urc>::new(), &res_slot, &urc_channel);
->>>>>>> aeac149d
 
         let mut sub = urc_channel.subscribe().unwrap();
 
