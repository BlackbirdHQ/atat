use embedded_hal::{serial, timer::CountDown};

use crate::error::Error;
use crate::queues::{ComProducer, ResConsumer, UrcConsumer};
use crate::traits::{AtatClient, AtatCmd, AtatUrc};
use crate::{Command, Config, Mode};
use heapless::ArrayLength;

#[derive(Debug, PartialEq)]
enum ClientState {
    Idle,
    AwaitingResponse,
}

/// Client responsible for handling send, receive and timeout from the
/// userfacing side. The client is decoupled from the ingress-manager through
/// some spsc queue consumers, where any received responses can be dequeued. The
/// Client also has an spsc producer, to allow signaling commands like
/// `clearBuffer` to the ingress-manager.
///
/// Don't create a `Client` instance directly. Instead, use the
/// [`ClientBuilder`].
///
/// [`ClientBuilder`]: struct.ClientBuilder.html
pub struct Client<Tx, T, BufLen>
where
    Tx: serial::Write<u8>,
    T: CountDown,
    BufLen: ArrayLength<u8>
{
    /// Serial writer
    tx: Tx,

    /// The response consumer receives responses from the ingress manager
    res_c: ResConsumer<BufLen>,
    /// The URC consumer receives URCs from the ingress manager
    urc_c: UrcConsumer<BufLen>,
    /// The command producer can send commands to the ingress manager
    com_p: ComProducer,

    state: ClientState,
    timer: T,
    config: Config,
}

impl<Tx, T, BufLen> Client<Tx, T, BufLen>
where
    Tx: serial::Write<u8>,
    T: CountDown,
    T::Time: From<u32>,
    BufLen: ArrayLength<u8>
{
    pub fn new(
        tx: Tx,
        res_c: ResConsumer<BufLen>,
        urc_c: UrcConsumer<BufLen>,
        com_p: ComProducer,
        timer: T,
        config: Config,
    ) -> Self {
        Self {
            tx,
            res_c,
            urc_c,
            com_p,
            state: ClientState::Idle,
            config,
            timer,
        }
    }
}

impl<Tx, T, BufLen> AtatClient for Client<Tx, T, BufLen>
where
    Tx: serial::Write<u8>,
    T: CountDown,
    T::Time: From<u32>,
    BufLen: ArrayLength<u8>
{
    fn send<A: AtatCmd>(&mut self, cmd: &A) -> nb::Result<A::Response, Error> {
        if let ClientState::Idle = self.state {
            if cmd.force_receive_state()
                && self
                    .com_p
                    .enqueue(Command::ForceState(
                        crate::ingress_manager::State::ReceivingResponse,
                    ))
                    .is_err()
            {
                // TODO: Consider how to act in this situation.
                #[cfg(feature = "logging")]
                log::error!(
                    "Failed to signal parser to force state transition to 'ReceivingResponse'!"
                );
            }

            // compare the time of the last response or URC and ensure at least
            // `self.config.cmd_cooldown` ms have passed before sending a new
            // command
            nb::block!(self.timer.wait()).ok();
            let cmd_buf = cmd.as_bytes();
            #[cfg(feature = "logging")]
            crate::log_str!(debug, "Sending command: {:?}", cmd_buf);
            for c in cmd_buf {
                nb::block!(self.tx.write(c)).map_err(|_e| Error::Write)?;
            }
            nb::block!(self.tx.flush()).map_err(|_e| Error::Write)?;
            self.state = ClientState::AwaitingResponse;
        }

        match self.config.mode {
            Mode::Blocking => Ok(nb::block!(self.check_response(cmd))?),
            Mode::NonBlocking => self.check_response(cmd),
            Mode::Timeout => {
                self.timer.start(cmd.max_timeout_ms());
                Ok(nb::block!(self.check_response(cmd))?)
            }
        }
    }

    fn check_urc<URC: AtatUrc>(&mut self) -> Option<URC::Response> {
        if !self.urc_c.ready() {
            return None;
        }

        self.timer.start(self.config.cmd_cooldown);
        URC::parse(unsafe { &self.urc_c.dequeue_unchecked() }).ok()
    }

    fn check_response<A: AtatCmd>(&mut self, cmd: &A) -> nb::Result<A::Response, Error> {
        if let Some(result) = self.res_c.dequeue() {
            return match result {
                Ok(ref resp) => {
                    if let ClientState::AwaitingResponse = self.state {
                        self.timer.start(self.config.cmd_cooldown);
                        self.state = ClientState::Idle;
                        Ok(cmd.parse(resp).map_err(nb::Error::Other)?)
                    } else {
                        Err(nb::Error::WouldBlock)
                    }
                }
                Err(e) => Err(nb::Error::Other(e)),
            };
        } else if let Mode::Timeout = self.config.mode {
            if self.timer.wait().is_ok() {
                self.state = ClientState::Idle;
                // Tell the parser to clear the buffer due to timeout
                if self.com_p.enqueue(Command::ClearBuffer).is_err() {
                    // TODO: Consider how to act in this situation.
                    #[cfg(feature = "logging")]
                    log::error!("Failed to signal parser to clear buffer on timeout!");
                }
                return Err(nb::Error::Other(Error::Timeout));
            }
        }
        Err(nb::Error::WouldBlock)
    }

    fn get_mode(&self) -> Mode {
        self.config.mode
    }
}

#[cfg(test)]
#[cfg_attr(tarpaulin, skip)]
mod test {
    use super::*;
    use crate as atat;
    use crate::atat_derive::{AtatCmd, AtatEnum, AtatResp, AtatUrc};
    use crate::queues;
    use heapless::{consts, spsc::Queue, String, Vec};
    use nb;
    use serde;
    use void::Void;

    struct CdMock {
        time: u32,
    }

    impl CountDown for CdMock {
        type Time = u32;
        fn start<T>(&mut self, count: T)
        where
            T: Into<Self::Time>,
        {
            self.time = count.into();
        }
        fn wait(&mut self) -> nb::Result<(), Void> {
            Ok(())
        }
    }

    struct TxMock {
        s: String<consts::U64>,
    }

    impl TxMock {
        fn new(s: String<consts::U64>) -> Self {
            TxMock { s }
        }
    }

    impl serial::Write<u8> for TxMock {
        type Error = ();

        fn write(&mut self, c: u8) -> nb::Result<(), Self::Error> {
            self.s.push(c as char).map_err(nb::Error::Other)
        }

        fn flush(&mut self) -> nb::Result<(), Self::Error> {
            Ok(())
        }
    }

    #[derive(Clone, AtatCmd)]
    #[at_cmd("+CFUN", NoResponse, timeout_ms = 180000)]
    pub struct SetModuleFunctionality {
        #[at_arg(position = 0)]
        pub fun: Functionality,
        #[at_arg(position = 1)]
        pub rst: Option<ResetMode>,
    }

    #[derive(Clone, AtatCmd)]
    #[at_cmd("+FUN", NoResponse, timeout_ms = 180000)]
    pub struct Test2Cmd {
        #[at_arg(position = 1)]
        pub fun: Functionality,
        #[at_arg(position = 0)]
        pub rst: Option<ResetMode>,
    }
    #[derive(Clone, AtatCmd)]
    #[at_cmd("+CUN", TestResponseVec, timeout_ms = 180000)]
    pub struct TestRespVecCmd {
        #[at_arg(position = 0)]
        pub fun: Functionality,
        #[at_arg(position = 1)]
        pub rst: Option<ResetMode>,
    }
    #[derive(Clone, AtatCmd)]
    #[at_cmd("+CUN", TestResponseString, timeout_ms = 180000)]
    pub struct TestRespStringCmd {
        #[at_arg(position = 0)]
        pub fun: Functionality,
        #[at_arg(position = 1)]
        pub rst: Option<ResetMode>,
    }
    #[derive(Clone, AtatCmd)]
    #[at_cmd("+CUN", TestResponseStringMixed, timeout_ms = 180000)]
    pub struct TestRespStringMixCmd {
        #[at_arg(position = 1)]
        pub fun: Functionality,
        #[at_arg(position = 0)]
        pub rst: Option<ResetMode>,
    }

    // #[derive(Clone, AtatCmd)]
    // #[at_cmd("+CUN", TestResponseStringMixed, timeout_ms = 180000)]
    // pub struct TestUnnamedStruct(Functionality, Option<ResetMode>);

    #[derive(Clone, PartialEq, AtatEnum)]
    #[at_enum(u8)]
    pub enum Functionality {
        #[at_arg(value = 0)]
        Min,
        #[at_arg(value = 1)]
        Full,
        #[at_arg(value = 4)]
        APM,
        #[at_arg(value = 6)]
        DM,
    }

    #[derive(Clone, PartialEq, AtatEnum)]
    #[at_enum(u8)]
    pub enum ResetMode {
        #[at_arg(value = 0)]
        DontReset,
        #[at_arg(value = 1)]
        Reset,
    }
    #[derive(Clone, AtatResp, PartialEq, Debug)]
    pub struct NoResponse;
    #[derive(Clone, AtatResp, PartialEq, Debug)]
    pub struct TestResponseVec {
        #[at_arg(position = 0)]
        pub socket: u8,
        #[at_arg(position = 1)]
        pub length: usize,
        #[at_arg(position = 2)]
        pub data: Vec<u8, TestRxBufLen>,
    }

    #[derive(Clone, AtatResp, PartialEq, Debug)]
    pub struct TestResponseString {
        #[at_arg(position = 0)]
        pub socket: u8,
        #[at_arg(position = 1)]
        pub length: usize,
        #[at_arg(position = 2)]
        pub data: String<consts::U64>,
    }

    #[derive(Clone, AtatResp, PartialEq, Debug)]
    pub struct TestResponseStringMixed {
        #[at_arg(position = 1)]
        pub socket: u8,
        #[at_arg(position = 2)]
        pub length: usize,
        #[at_arg(position = 0)]
        pub data: String<consts::U64>,
    }

    #[derive(Clone, AtatResp)]
    pub struct MessageWaitingIndication {
        #[at_arg(position = 0)]
        pub status: u8,
        #[at_arg(position = 1)]
        pub code: u8,
    }

    #[derive(Clone, AtatUrc)]
    pub enum Urc {
        #[at_urc(b"+UMWI")]
        MessageWaitingIndication(MessageWaitingIndication),
    }

    type TestRxBufLen = consts::U512;

    macro_rules! setup {
        ($config:expr) => {{
            static mut RES_Q: queues::ResQueue<TestRxBufLen> = Queue(heapless::i::Queue::u8());
            let (res_p, res_c) = unsafe { RES_Q.split() };
            static mut URC_Q: queues::UrcQueue<TestRxBufLen> = Queue(heapless::i::Queue::u8());
            let (urc_p, urc_c) = unsafe { URC_Q.split() };
            static mut COM_Q: queues::ComQueue = Queue(heapless::i::Queue::u8());
            let (com_p, _com_c) = unsafe { COM_Q.split() };

            let timer = CdMock { time: 0 };

            let tx_mock = TxMock::new(String::new());
            let client: Client<TxMock, CdMock, TestRxBufLen> =
                Client::new(tx_mock, res_c, urc_c, com_p, timer, $config);
            (client, res_p, urc_p)
        }};
    }

    #[test]
    fn string_sent() {
        let (mut client, mut p, _) = setup!(Config::new(Mode::Blocking));

        let cmd = SetModuleFunctionality {
            fun: Functionality::APM,
            rst: Some(ResetMode::DontReset),
        };

<<<<<<< HEAD
        p.enqueue(Ok(Vec::<u8, TestRxBufLen>::new())).unwrap();
=======
        p.enqueue(Ok(Vec::<u8, consts::U256>::new())).unwrap();
>>>>>>> 98063446

        assert_eq!(client.state, ClientState::Idle);
        assert_eq!(client.send(&cmd), Ok(NoResponse));
        assert_eq!(client.state, ClientState::Idle);

        assert_eq!(
            client.tx.s,
            String::<consts::U32>::from("AT+CFUN=4,0\r\n"),
            "Wrong encoding of string"
        );

<<<<<<< HEAD
        p.enqueue(Ok(Vec::<u8, TestRxBufLen>::new())).unwrap();
=======
        p.enqueue(Ok(Vec::<u8, consts::U256>::new())).unwrap();
>>>>>>> 98063446

        let cmd = Test2Cmd {
            fun: Functionality::DM,
            rst: Some(ResetMode::Reset),
        };
        assert_eq!(client.send(&cmd), Ok(NoResponse));

        assert_eq!(
            client.tx.s,
            String::<consts::U32>::from("AT+CFUN=4,0\r\nAT+FUN=1,6\r\n"),
            "Reverse order string did not match"
        );
    }

    #[test]
    #[ignore]
    fn countdown() {
        let (mut client, _, _) = setup!(Config::new(Mode::Timeout));

        assert_eq!(client.state, ClientState::Idle);

        let cmd = Test2Cmd {
            fun: Functionality::DM,
            rst: Some(ResetMode::Reset),
        };
        assert_eq!(client.send(&cmd), Err(nb::Error::Other(Error::Timeout)));

        // TODO: Test countdown is recived corretly
        match client.config.mode {
            Mode::Timeout => {} // assert_eq!(cd_mock.time, 180000),
            _ => panic!("Wrong AT mode"),
        }
        assert_eq!(client.state, ClientState::Idle);
    }

    #[test]
    fn blocking() {
        let (mut client, mut p, _) = setup!(Config::new(Mode::Blocking));

        let cmd = SetModuleFunctionality {
            fun: Functionality::APM,
            rst: Some(ResetMode::DontReset),
        };

<<<<<<< HEAD
        p.enqueue(Ok(Vec::<u8, TestRxBufLen>::new())).unwrap();
=======
        p.enqueue(Ok(Vec::<u8, consts::U256>::new())).unwrap();
>>>>>>> 98063446

        assert_eq!(client.state, ClientState::Idle);
        assert_eq!(client.send(&cmd), Ok(NoResponse));
        assert_eq!(client.state, ClientState::Idle);
        assert_eq!(client.tx.s, String::<consts::U32>::from("AT+CFUN=4,0\r\n"));
    }

    #[test]
    fn non_blocking() {
        let (mut client, mut p, _) = setup!(Config::new(Mode::NonBlocking));

        let cmd = SetModuleFunctionality {
            fun: Functionality::APM,
            rst: Some(ResetMode::DontReset),
        };

        assert_eq!(client.state, ClientState::Idle);
        assert_eq!(client.send(&cmd), Err(nb::Error::WouldBlock));
        assert_eq!(client.state, ClientState::AwaitingResponse);

        assert_eq!(client.check_response(&cmd), Err(nb::Error::WouldBlock));

<<<<<<< HEAD
        p.enqueue(Ok(Vec::<u8, TestRxBufLen>::new())).unwrap();
=======
        p.enqueue(Ok(Vec::<u8, consts::U256>::new())).unwrap();
>>>>>>> 98063446

        assert_eq!(client.state, ClientState::AwaitingResponse);

        assert_eq!(client.check_response(&cmd), Ok(NoResponse));
        assert_eq!(client.state, ClientState::Idle);
    }

    // Testing unsupported feature in form of vec deserialization
    #[test]
    #[ignore]
    fn response_vec() {
        let (mut client, mut p, _) = setup!(Config::new(Mode::Blocking));

        let cmd = TestRespVecCmd {
            fun: Functionality::APM,
            rst: Some(ResetMode::DontReset),
        };

<<<<<<< HEAD
        let mut response = Vec::<u8, TestRxBufLen>::new();
        response
            .extend_from_slice(b"+CUN: 22,16,\"0123456789012345\"")
            .unwrap();
=======
        let response =
            Vec::<u8, consts::U256>::from_slice(b"+CUN: 22,16,\"0123456789012345\"").unwrap();
>>>>>>> 98063446
        p.enqueue(Ok(response)).unwrap();

        let res_vec: Vec<u8, TestRxBufLen> =
            "0123456789012345".as_bytes().iter().cloned().collect();

        assert_eq!(client.state, ClientState::Idle);

        assert_eq!(
            client.send(&cmd),
            Ok(TestResponseVec {
                socket: 22,
                length: 16,
                data: res_vec
            })
        );
        assert_eq!(client.state, ClientState::Idle);
        assert_eq!(client.tx.s, String::<consts::U32>::from("AT+CFUN=4,0\r\n"));
    }
    // Test response containing string
    #[test]
    fn response_string() {
        let (mut client, mut p, _) = setup!(Config::new(Mode::Blocking));

        // String last
        let cmd = TestRespStringCmd {
            fun: Functionality::APM,
            rst: Some(ResetMode::DontReset),
        };

<<<<<<< HEAD
        let mut response = Vec::<u8, TestRxBufLen>::new();
        response
            .extend_from_slice(b"+CUN: 22,16,\"0123456789012345\"")
            .unwrap();
=======
        let response =
            Vec::<u8, consts::U256>::from_slice(b"+CUN: 22,16,\"0123456789012345\"").unwrap();
>>>>>>> 98063446
        p.enqueue(Ok(response)).unwrap();

        assert_eq!(client.state, ClientState::Idle);

        assert_eq!(
            client.send(&cmd),
            Ok(TestResponseString {
                socket: 22,
                length: 16,
                data: String::<consts::U64>::from("0123456789012345")
            })
        );
        assert_eq!(client.state, ClientState::Idle);

        // Mixed order for string
        let cmd = TestRespStringMixCmd {
            fun: Functionality::APM,
            rst: Some(ResetMode::DontReset),
        };

<<<<<<< HEAD
        let mut response = Vec::<u8, TestRxBufLen>::new();
        response
            .extend_from_slice(b"+CUN: \"0123456789012345\",22,16")
            .unwrap();
=======
        let response =
            Vec::<u8, consts::U256>::from_slice(b"+CUN: \"0123456789012345\",22,16").unwrap();
>>>>>>> 98063446
        p.enqueue(Ok(response)).unwrap();

        assert_eq!(
            client.send(&cmd),
            Ok(TestResponseStringMixed {
                socket: 22,
                length: 16,
                data: String::<consts::U64>::from("0123456789012345")
            })
        );
        assert_eq!(client.state, ClientState::Idle);
    }

    #[test]
    fn urc() {
        let (mut client, _, mut urc_p) = setup!(Config::new(Mode::NonBlocking));

<<<<<<< HEAD
        let mut response = Vec::<u8, TestRxBufLen>::new();
        response.extend_from_slice(b"+UMWI: 0, 1").unwrap();
=======
        let response = Vec::<u8, consts::U256>::from_slice(b"+UMWI: 0, 1").unwrap();
>>>>>>> 98063446
        urc_p.enqueue(response).unwrap();

        assert_eq!(client.state, ClientState::Idle);
        assert!(client.check_urc::<Urc>().is_some());
        assert_eq!(client.state, ClientState::Idle);
    }

    #[test]
    fn invalid_response() {
        let (mut client, mut p, _) = setup!(Config::new(Mode::Blocking));

        // String last
        let cmd = TestRespStringCmd {
            fun: Functionality::APM,
            rst: Some(ResetMode::DontReset),
        };

<<<<<<< HEAD
        let mut response = Vec::<u8, TestRxBufLen>::new();
        response.extend_from_slice(b"+CUN: 22,16,22").unwrap();
        let resp: Result<Vec<u8, TestRxBufLen>, Error> = Ok(response);
=======
        let response = Vec::<u8, consts::U256>::from_slice(b"+CUN: 22,16,22").unwrap();
        let resp: Result<Vec<u8, consts::U256>, Error> = Ok(response);
>>>>>>> 98063446
        p.enqueue(resp).unwrap();

        assert_eq!(client.state, ClientState::Idle);
        assert_eq!(client.send(&cmd), Err(nb::Error::Other(Error::ParseString)));
        assert_eq!(client.state, ClientState::Idle);
    }
}<|MERGE_RESOLUTION|>--- conflicted
+++ resolved
@@ -26,7 +26,7 @@
 where
     Tx: serial::Write<u8>,
     T: CountDown,
-    BufLen: ArrayLength<u8>
+    BufLen: ArrayLength<u8>,
 {
     /// Serial writer
     tx: Tx,
@@ -48,7 +48,7 @@
     Tx: serial::Write<u8>,
     T: CountDown,
     T::Time: From<u32>,
-    BufLen: ArrayLength<u8>
+    BufLen: ArrayLength<u8>,
 {
     pub fn new(
         tx: Tx,
@@ -75,7 +75,7 @@
     Tx: serial::Write<u8>,
     T: CountDown,
     T::Time: From<u32>,
-    BufLen: ArrayLength<u8>
+    BufLen: ArrayLength<u8>,
 {
     fn send<A: AtatCmd>(&mut self, cmd: &A) -> nb::Result<A::Response, Error> {
         if let ClientState::Idle = self.state {
@@ -354,11 +354,7 @@
             rst: Some(ResetMode::DontReset),
         };
 
-<<<<<<< HEAD
         p.enqueue(Ok(Vec::<u8, TestRxBufLen>::new())).unwrap();
-=======
-        p.enqueue(Ok(Vec::<u8, consts::U256>::new())).unwrap();
->>>>>>> 98063446
 
         assert_eq!(client.state, ClientState::Idle);
         assert_eq!(client.send(&cmd), Ok(NoResponse));
@@ -370,11 +366,7 @@
             "Wrong encoding of string"
         );
 
-<<<<<<< HEAD
         p.enqueue(Ok(Vec::<u8, TestRxBufLen>::new())).unwrap();
-=======
-        p.enqueue(Ok(Vec::<u8, consts::U256>::new())).unwrap();
->>>>>>> 98063446
 
         let cmd = Test2Cmd {
             fun: Functionality::DM,
@@ -419,11 +411,7 @@
             rst: Some(ResetMode::DontReset),
         };
 
-<<<<<<< HEAD
         p.enqueue(Ok(Vec::<u8, TestRxBufLen>::new())).unwrap();
-=======
-        p.enqueue(Ok(Vec::<u8, consts::U256>::new())).unwrap();
->>>>>>> 98063446
 
         assert_eq!(client.state, ClientState::Idle);
         assert_eq!(client.send(&cmd), Ok(NoResponse));
@@ -446,11 +434,7 @@
 
         assert_eq!(client.check_response(&cmd), Err(nb::Error::WouldBlock));
 
-<<<<<<< HEAD
         p.enqueue(Ok(Vec::<u8, TestRxBufLen>::new())).unwrap();
-=======
-        p.enqueue(Ok(Vec::<u8, consts::U256>::new())).unwrap();
->>>>>>> 98063446
 
         assert_eq!(client.state, ClientState::AwaitingResponse);
 
@@ -469,15 +453,8 @@
             rst: Some(ResetMode::DontReset),
         };
 
-<<<<<<< HEAD
-        let mut response = Vec::<u8, TestRxBufLen>::new();
-        response
-            .extend_from_slice(b"+CUN: 22,16,\"0123456789012345\"")
-            .unwrap();
-=======
         let response =
-            Vec::<u8, consts::U256>::from_slice(b"+CUN: 22,16,\"0123456789012345\"").unwrap();
->>>>>>> 98063446
+            Vec::<u8, TestRxBufLen>::from_slice(b"+CUN: 22,16,\"0123456789012345\"").unwrap();
         p.enqueue(Ok(response)).unwrap();
 
         let res_vec: Vec<u8, TestRxBufLen> =
@@ -507,15 +484,8 @@
             rst: Some(ResetMode::DontReset),
         };
 
-<<<<<<< HEAD
-        let mut response = Vec::<u8, TestRxBufLen>::new();
-        response
-            .extend_from_slice(b"+CUN: 22,16,\"0123456789012345\"")
-            .unwrap();
-=======
         let response =
-            Vec::<u8, consts::U256>::from_slice(b"+CUN: 22,16,\"0123456789012345\"").unwrap();
->>>>>>> 98063446
+            Vec::<u8, TestRxBufLen>::from_slice(b"+CUN: 22,16,\"0123456789012345\"").unwrap();
         p.enqueue(Ok(response)).unwrap();
 
         assert_eq!(client.state, ClientState::Idle);
@@ -536,15 +506,8 @@
             rst: Some(ResetMode::DontReset),
         };
 
-<<<<<<< HEAD
-        let mut response = Vec::<u8, TestRxBufLen>::new();
-        response
-            .extend_from_slice(b"+CUN: \"0123456789012345\",22,16")
-            .unwrap();
-=======
         let response =
-            Vec::<u8, consts::U256>::from_slice(b"+CUN: \"0123456789012345\",22,16").unwrap();
->>>>>>> 98063446
+            Vec::<u8, TestRxBufLen>::from_slice(b"+CUN: \"0123456789012345\",22,16").unwrap();
         p.enqueue(Ok(response)).unwrap();
 
         assert_eq!(
@@ -562,12 +525,7 @@
     fn urc() {
         let (mut client, _, mut urc_p) = setup!(Config::new(Mode::NonBlocking));
 
-<<<<<<< HEAD
-        let mut response = Vec::<u8, TestRxBufLen>::new();
-        response.extend_from_slice(b"+UMWI: 0, 1").unwrap();
-=======
-        let response = Vec::<u8, consts::U256>::from_slice(b"+UMWI: 0, 1").unwrap();
->>>>>>> 98063446
+        let response = Vec::<u8, TestRxBufLen>::from_slice(b"+UMWI: 0, 1").unwrap();
         urc_p.enqueue(response).unwrap();
 
         assert_eq!(client.state, ClientState::Idle);
@@ -585,14 +543,8 @@
             rst: Some(ResetMode::DontReset),
         };
 
-<<<<<<< HEAD
-        let mut response = Vec::<u8, TestRxBufLen>::new();
-        response.extend_from_slice(b"+CUN: 22,16,22").unwrap();
+        let response = Vec::<u8, TestRxBufLen>::from_slice(b"+CUN: 22,16,22").unwrap();
         let resp: Result<Vec<u8, TestRxBufLen>, Error> = Ok(response);
-=======
-        let response = Vec::<u8, consts::U256>::from_slice(b"+CUN: 22,16,22").unwrap();
-        let resp: Result<Vec<u8, consts::U256>, Error> = Ok(response);
->>>>>>> 98063446
         p.enqueue(resp).unwrap();
 
         assert_eq!(client.state, ClientState::Idle);
