--- conflicted
+++ resolved
@@ -139,7 +139,6 @@
             self.state = ClientState::AwaitingResponse;
         }
 
-
         match self.config.mode {
             Mode::Blocking => Ok(nb::block!(self.check_response(cmd))?),
             Mode::NonBlocking => self.check_response(cmd),
@@ -160,12 +159,6 @@
             }
             unsafe { self.urc_c.dequeue_unchecked() };
         }
-<<<<<<< HEAD
-
-        self.timer.try_start(self.config.cmd_cooldown).ok();
-        URC::parse(unsafe { &self.urc_c.dequeue_unchecked() }).ok()
-=======
->>>>>>> 4ee82a47
     }
 
     fn check_response<A: AtatCmd>(&mut self, cmd: &A) -> nb::Result<A::Response, Error> {
