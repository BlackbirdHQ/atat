--- conflicted
+++ resolved
@@ -547,8 +547,6 @@
         assert_eq!(buf, Vec::<_, TestRxBufLen>::from_slice(b"").unwrap());
     }
 
-<<<<<<< HEAD
-=======
     #[test]
     fn clear_buf_partial() {
         let mut digester = DefaultDigester::default();
@@ -610,7 +608,6 @@
         assert_eq!(buf, Vec::<_, TestRxBufLen>::from_slice(b"").unwrap());
     }
 
->>>>>>> 9804aa0b
     #[test]
     fn custom_urc_matcher() {
         struct MyUrcMatcher {}
