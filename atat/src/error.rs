--- conflicted
+++ resolved
@@ -21,24 +21,6 @@
     Error(Vec<u8, 85>),
 }
 
-<<<<<<< HEAD
-impl From<&[u8]> for InternalError {
-    fn from(v: &[u8]) -> Self {
-        let len = core::cmp::min(v.len(), 85);
-        Self::Error(Vec::from_slice(&v[..len]).unwrap())
-    }
-}
-
-impl From<(&[u8], &[u8])> for InternalError {
-    fn from(v: (&[u8], &[u8])) -> Self {
-        Self::Error(
-            v.0.into_iter()
-                .chain(v.1.into_iter())
-                .cloned()
-                .take(85)
-                .collect(),
-        )
-=======
 impl InternalError {
     pub fn as_byte(&self) -> u8 {
         match self {
@@ -66,7 +48,6 @@
             0x07 => InternalError::Error(Vec::new()),
             _ => InternalError::Parse,
         }
->>>>>>> 73a9830f
     }
 }
 
